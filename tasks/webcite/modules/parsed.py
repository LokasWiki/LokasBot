--- conflicted
+++ resolved
@@ -24,11 +24,7 @@
         if self.check():
             self.start_replace()
         if self.text != self.old_text:
-<<<<<<< HEAD
-            self.summary += "بوت:الإبلاغ عن رابط معطوب أو مؤرشف V1.2.5*"
-=======
-            self.summary += "بوت:الإبلاغ عن رابط معطوب أو مؤرشف V1.2.4*"
->>>>>>> b5f94ba8
+            self.summary += "بوت:الإبلاغ عن رابط معطوب أو مؤرشف V1.2.3*"
         return self.text, self.summary
 
     def check(self):
