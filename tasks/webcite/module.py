--- conflicted
+++ resolved
@@ -10,12 +10,6 @@
 import traceback
 
 from tasks.webcite.modules.parsed import Parsed
-
-import signal
-
-
-def timeout_handler(signum, frame):
-    raise TimeoutError("Parsing took too long!")
 
 
 class Database():
@@ -177,35 +171,6 @@
 
         if page.exists() and (not page.isRedirectPage()):
             summary = ""
-<<<<<<< HEAD
-            # set timeout for Parsed class
-            signal.signal(signal.SIGALRM, timeout_handler)
-            signal.alarm(600)  # set 10 minute timeout
-
-            try:
-                bot = Parsed(page.text, summary)
-                new_text, new_summary = bot()
-                # write processed text back to the page
-                if new_text != page.text and check_status():
-                    print("start save " + page.title())
-                    page.text = new_text
-                    page.save(new_summary)
-                else:
-                    print("page not changed " + page.title())
-                # todo add option to not update page if have one or more links not archived
-                cursor.execute("DELETE FROM pages WHERE id = ?", (id,))
-                conn.commit()
-            except TimeoutError:
-                print("Parsing took too long for page:", page.title())
-                delta = datetime.timedelta(hours=6)
-                new_date = datetime.datetime.now() + delta
-                cursor.execute("UPDATE pages SET status = 0, date = ? WHERE id = ?",
-                               (new_date, id))
-                conn.commit()
-                return
-            finally:
-                signal.alarm(0)  # reset the alarm
-=======
             bot = Parsed(page.text, summary)
 
             # Set the timeout here with Timer
@@ -231,7 +196,6 @@
         cursor.execute("UPDATE pages SET status = 0, date = ? WHERE id = ?",
                        (new_date, id))
         conn.commit()
->>>>>>> c66a8b3d
     except Exception as e:
         print(f"An error occurred while processing {title}: {e}")
         just_the_string = traceback.format_exc()
