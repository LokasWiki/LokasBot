import os

import pymysql
import pywikibot
from pywikibot import config as _config


class Database:
    def __init__(self):
        self._connection = None
        self._query = ""
        self.result = []

    @property
    def connection(self):
        if self._connection is not None:
            return self._connection
        else:
            return pymysql.connect(
                host=_config.db_hostname_format.format("arwiki"),
                read_default_file=_config.db_connect_file,
                db=_config.db_name_format.format("arwiki"),
                charset='utf8mb4',
                port=_config.db_port,
                cursorclass=pymysql.cursors.DictCursor,
            )

    @property
    def query(self):
        return self._query

    @query.setter
    def query(self, value):
        self._query = value

    def get_content_from_database(self):
        try:
            # Create a cursor object
            with self.connection.cursor() as cursor:
                # Execute the SELECT statement
                cursor.execute(self._query)
                # Fetch all the rows of the result
                self.result = cursor.fetchall()
        finally:
            # Close the connection
            self.connection.close()

    @connection.setter
    def connection(self, value):
        self._connection = value


class Page:
    def __init__(self):
        self.site = pywikibot.Site()
        self._page_name = ""
        self.contents = ""
<<<<<<< HEAD
        self._summary = "بوت:إحصاءات V2.4.3"
=======
        self._summary = "بوت:إحصاءات V2.4.2"
>>>>>>> fc265cde

    @property
    def page_name(self):
        return self._page_name

    @page_name.setter
    def page_name(self, value):
        self._page_name = value

    @property
    def summary(self):
        return self._summary

    @summary.setter
    def summary(self, value):
        self._summary = value

    def make_new_text(self):
        # Get the username of the bot account
        username_bot = self.site.username()
        self.contents = self.contents.replace(
            'BOT_USER_NAME', f"[[مستخدم:{username_bot}|{username_bot}]]"
        ).replace(
            "BOT_TIME_NOW", "{{نسخ:#time:H:i، j F Y}}"
        )

    def set_contents(self, content):
        self.contents = content

    def save_page(self):
        # Get a Page object for the page
        page = pywikibot.Page(self.site, self.page_name)
        self.make_new_text()
        # Set the text of the page
        # Set the text of the page
        page.text = self.contents
        # Save the page
        page.save(summary=self.summary)


class File:
    def __init__(self):
        self.script_dir = os.path.dirname(__file__)
        self.file_path = ""
        self.contents = ""

    def set_stub_path(self, name):
        # Construct the file path
        self.file_path = os.path.join(self.script_dir, name)

    def get_file_content(self):
        # Open the file in read mode
        with open(self.file_path) as file:
            # Read the contents of the file
            self.contents = file.read()


class ArticleTable:
    def __init__(self):
        self.columns = []
        self.add_header_text = None
        self.add_footer_text = None
        self.add_table_name = None
        self.add_end_row_to_table = None
        self.sort_column = None

    def add_column(self, name, value_index, clause=None):
        self.columns.append((name, value_index, clause))

    def set_sort_column(self, column_name):
        self.sort_column = column_name

    def build_table(self, result, end_row_in_table=None, header_text=None, footer_text=None):
        if self.sort_column:
            result = sorted(result, key=lambda x: x[self.sort_column], reverse=True)

        table_header = ""
        if header_text is not None:
            table_header += header_text(result)

        # create the table header
        header = '{| class="wikitable sortable"\n'
        for column_name, _, _ in self.columns:
            header += f'!style="background-color:#808080" align="center"|{column_name}\n'

        # create the table body
        body = header

        for index, row in enumerate(result):
            body += '|-\n'
            for _, value_index, clause in self.columns:
                if clause:
                    cell_value = clause(row, result, index)
                else:
                    if isinstance(row[value_index], (str, bytes)):
                        cell_value = str(row[value_index], 'utf-8')
                    else:
                        cell_value = str(row[value_index])
                body += f'|{cell_value}\n'
            body += '\n'
        if end_row_in_table is not None:
            body += end_row_in_table(result)

        # create the table footer
        footer = '|}\n'

        if footer_text is not None:
            footer += footer_text(result)

        # return the full table
        return str(table_header + body + footer).replace("TABLE_NAME", str(self.add_table_name))


class UpdatePage:
    def __init__(self, query, file_path, page_name, tables, connection=None):
        self.database = Database()
        self.file = File()
        self.tables = tables
        self.page = Page()
        if connection is not None:
            self.database.connection = connection
        self.database.query = query
        self.database.get_content_from_database()

        self.file.set_stub_path(file_path)
        self.file.get_file_content()

        self.page.page_name = page_name

    def update(self):
        content = self.file.contents
        table_body = ""
        for table in self.tables.tables:
            table_body += table.build_table(result=self.database.result, end_row_in_table=table.add_end_row_to_table,
                                            header_text=table.add_header_text, footer_text=table.add_footer_text)

        content = content.replace("BOT_TABLE_BODY", table_body)
        self.page.set_contents(content)
        self.page.save_page()


class ArticleTables:
    def __init__(self):
        self.tables = []

    def add_table(self, name, columns, header_text=None, footer_text=None, end_row_text=None, sort_column=None):
        table = ArticleTable()
        if header_text is not None:
            table.add_header_text = header_text

        if footer_text is not None:
            table.add_footer_text = footer_text

        if end_row_text is not None:
            table.add_end_row_to_table = end_row_text

        if name is not None:
            table.add_table_name = name

        if sort_column is not None:
            table.set_sort_column(sort_column)

        for column in columns:
            column_name = column[0]
            value_index = column[1]
            clause = None
            if len(column) > 2:
                clause = column[2]
            table.add_column(column_name, value_index, clause=clause)
        self.tables.append(table)


def index(row, result, index):
    return index + 1<|MERGE_RESOLUTION|>--- conflicted
+++ resolved
@@ -55,11 +55,8 @@
         self.site = pywikibot.Site()
         self._page_name = ""
         self.contents = ""
-<<<<<<< HEAD
         self._summary = "بوت:إحصاءات V2.4.3"
-=======
         self._summary = "بوت:إحصاءات V2.4.2"
->>>>>>> fc265cde
 
     @property
     def page_name(self):
