
# Toolforge setup

Toolforge setup and job management

## Clone and setup virtual environments


``` bash
rm -fdr $HOME/repos && git clone --recurse-submodules https://github.com/loka1/LokasBot.git $HOME/repos && chmod ug+x $HOME/repos/bin/setup-venvs.sh && toolforge-jobs run setup-venvs --command $HOME/repos/bin/setup-venvs.sh --image tf-python39 --wait && chmod -R ug+x $HOME/repos/*
```

## Load jobs

``` bash
toolforge-jobs load $HOME/repos/cronjobs.yaml
```


# خطوات تثبيت البوت علي الجهاز المحلي
## تثبيت إطار العمل والمكتبات الأساسية والبايثون 
https://www.mediawiki.org/wiki/Manual:Pywikibot/Installation#Install_Python
## تثبيت mediawiki
```
# MediaWiki with MariaDB
#
# Access via "http://localhost:8080"
#   (or "http://$(docker-machine ip):8080" if using docker-machine)
version: '3'
services:
        mediawiki:
                image: mediawiki
                restart: always
                ports:
                        - 8080:80
                links:
                        - database
                volumes:
                        - images:/var/www/html/images
                        # After initial setup, download LocalSettings.php to the same directory as
                        # this yaml and uncomment the following line and use compose to restart
                        # the mediawiki service
                        - ./LocalSettings.php:/var/www/html/LocalSettings.php
        # This key also defines the name of the database host used during setup instead of the default "localhost"
        database:
                image: mariadb
                restart: always
                environment:
                        # @see https://phabricator.wikimedia.org/source/mediawiki/browse/master/includes/DefaultSettings.php
                        MYSQL_DATABASE: my_wiki
                        MYSQL_USER: wikiuser
                        MYSQL_PASSWORD: example
                        MYSQL_RANDOM_ROOT_PASSWORD: 'yes'
                volumes:
                        - db:/var/lib/mysql

volumes:
        images:
        db:
```
 أو تنزيل النسخة وتثبيتها يدويا من [هنا](https://www.mediawiki.org/wiki/Download)
 
 ## الاتصال بقاعدة البيانات 
```
ssh -N -L 4711:arwiki.analytics.db.svc.wikimedia.cloud:3306 yourusername@login.toolforge.org -i /home/username/.ssh/filename_id   -v
```
 
<<<<<<< HEAD


# Toolforge setup

Toolforge setup and job management

## Clone and setup virtual environments


``` bash
rm -fdr $HOME/repos && git clone --recurse-submodules https://github.com/loka1/LokasBot.git $HOME/repos && chmod ug+x $HOME/repos/bin/setup-venvs.sh && toolforge-jobs run setup-venvs --command $HOME/repos/bin/setup-venvs.sh --image tf-python39 --wait && chmod -R ug+x $HOME/repos/*
```

## Load jobs

``` bash
toolforge-jobs load $HOME/repos/cronjobs.yaml
```
=======
>>>>>>> 64fb34db
<|MERGE_RESOLUTION|>--- conflicted
+++ resolved
@@ -64,25 +64,4 @@
 ```
 ssh -N -L 4711:arwiki.analytics.db.svc.wikimedia.cloud:3306 yourusername@login.toolforge.org -i /home/username/.ssh/filename_id   -v
 ```
- 
-<<<<<<< HEAD
-
-
-# Toolforge setup
-
-Toolforge setup and job management
-
-## Clone and setup virtual environments
-
-
-``` bash
-rm -fdr $HOME/repos && git clone --recurse-submodules https://github.com/loka1/LokasBot.git $HOME/repos && chmod ug+x $HOME/repos/bin/setup-venvs.sh && toolforge-jobs run setup-venvs --command $HOME/repos/bin/setup-venvs.sh --image tf-python39 --wait && chmod -R ug+x $HOME/repos/*
-```
-
-## Load jobs
-
-``` bash
-toolforge-jobs load $HOME/repos/cronjobs.yaml
-```
-=======
->>>>>>> 64fb34db
+ 